[project]
name = "Authlib"
description = "The ultimate Python library in building OAuth and OpenID Connect servers and clients."
authors = [{name = "Hsiaoming Yang", email="me@lepture.com"}]
dependencies = [
  "cryptography",
]
license = {text = "BSD-3-Clause"}
requires-python = ">=3.9"
dynamic = ["version"]
readme = "README.rst"
classifiers = [
  "Development Status :: 5 - Production/Stable",
  "Environment :: Console",
  "Environment :: Web Environment",
  "Intended Audience :: Developers",
  "License :: OSI Approved :: BSD License",
  "Operating System :: OS Independent",
  "Programming Language :: Python",
  "Programming Language :: Python :: 3",
  "Programming Language :: Python :: 3.9",
  "Programming Language :: Python :: 3.10",
  "Programming Language :: Python :: 3.11",
  "Programming Language :: Python :: 3.12",
  "Programming Language :: Python :: 3.13",
  "Programming Language :: Python :: Implementation :: CPython",
  "Programming Language :: Python :: Implementation :: PyPy",
  "Topic :: Security",
  "Topic :: Security :: Cryptography",
  "Topic :: Internet :: WWW/HTTP :: Dynamic Content",
  "Topic :: Internet :: WWW/HTTP :: WSGI :: Application",
]

[project.urls]
Documentation = "https://docs.authlib.org/"
Purchase = "https://authlib.org/plans"
Issues = "https://github.com/lepture/authlib/issues"
Source = "https://github.com/lepture/authlib"
Donate = "https://github.com/sponsors/lepture"
Blog = "https://blog.authlib.org/"

[build-system]
requires = ["setuptools", "wheel"]
build-backend = "setuptools.build_meta"

[tool.setuptools.dynamic]
version = {attr = "authlib.__version__"}

[tool.setuptools.packages.find]
where = ["."]
include = ["authlib", "authlib.*"]

<<<<<<< HEAD
[tool.ruff.lint]
select = [
    "B", # flake8-bugbear
    "E", # pycodestyle
    "F", # pyflakes
    "I", # isort
    "UP", # pyupgrade
]
ignore = [
    "E501", # line-too-long
    "E722", # bare-except
]

[tool.ruff.lint.isort]
force-single-line = true

[tool.ruff.format]
docstring-code-format = true
=======
[tool.pytest]
asyncio_mode = "auto"
python_files = "test*.py"
norecursedirs = ["authlib", "build", "dist", "docs", "htmlcov"]

[tool.coverage.run]
branch = true

[tool.coverage.report]
exclude_lines = [
    "pragma: no cover",
    "except ImportError",
    "def __repr__",
    "raise NotImplementedError",
    "raise DeprecationWarning",
    "deprecate",
]

[tool.check-manifest]
ignore = ["tox.ini"]

[tool.distutils.bdist_wheel]
universal = true
>>>>>>> 76e27667
<|MERGE_RESOLUTION|>--- conflicted
+++ resolved
@@ -50,7 +50,6 @@
 where = ["."]
 include = ["authlib", "authlib.*"]
 
-<<<<<<< HEAD
 [tool.ruff.lint]
 select = [
     "B", # flake8-bugbear
@@ -69,7 +68,7 @@
 
 [tool.ruff.format]
 docstring-code-format = true
-=======
+
 [tool.pytest]
 asyncio_mode = "auto"
 python_files = "test*.py"
@@ -92,5 +91,4 @@
 ignore = ["tox.ini"]
 
 [tool.distutils.bdist_wheel]
-universal = true
->>>>>>> 76e27667
+universal = true