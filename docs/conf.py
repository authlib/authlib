--- conflicted
+++ resolved
@@ -36,11 +36,7 @@
 html_favicon = '_static/icon.svg'
 html_theme_options = {
     "accent_color": "blue",
-<<<<<<< HEAD
-    "og_image_url": "https://authlib.org/logo.png",
-=======
     "og_image_url": 'https://authlib.org/logo.png',
->>>>>>> df226ab5
     "light_logo": "_static/light-logo.svg",
     "dark_logo": "_static/dark-logo.svg",
     "twitter_site": "authlib",
