[tox]
envlist =
<<<<<<< HEAD
    py{36,37,38}
    py{36,37,38}-{flask,django,starlette,fastapi}
=======
    py{36,37,38,39}
    py{36,37,38,39}-{flask,django,starlette}
>>>>>>> f2a8d264
    coverage

[testenv]
deps =
    -rrequirements-test.txt
    fastapi: FastAPI
    fastapi: sqlalchemy
    fastapi: mangum
    fastapi: werkzeug
    fastapi: python-multipart
    flask: Flask
    flask: Flask-SQLAlchemy
    flask: itsdangerous
    flask: werkzeug
    starlette: httpx
    starlette: starlette
    starlette: werkzeug
    starlette: pytest-asyncio
    django: Django
    django: pytest-django

setenv =
    TESTPATH=tests/core
    starlette: TESTPATH=tests/starlette
    fastapi: TESTPATH=tests/fastapi
    flask: TESTPATH=tests/flask
    django: TESTPATH=tests/django
    django: DJANGO_SETTINGS_MODULE=tests.django.settings
commands =
    coverage run --source=authlib -p -m pytest {env:TESTPATH}

[testenv:coverage]
skip_install = true
commands =
    coverage combine
    coverage report
    coverage html<|MERGE_RESOLUTION|>--- conflicted
+++ resolved
@@ -1,12 +1,7 @@
 [tox]
 envlist =
-<<<<<<< HEAD
-    py{36,37,38}
-    py{36,37,38}-{flask,django,starlette,fastapi}
-=======
     py{36,37,38,39}
-    py{36,37,38,39}-{flask,django,starlette}
->>>>>>> f2a8d264
+    py{36,37,38,39}-{flask,django,starlette,fastapi}
     coverage
 
 [testenv]
