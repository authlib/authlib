--- conflicted
+++ resolved
@@ -32,15 +32,7 @@
 def build_request(url, headers, body, initial_request: Request) -> Request:
     """Make sure that all the data from initial request is passed to the updated object."""
     updated_request = Request(
-<<<<<<< HEAD
-        method=initial_request.method,
-        url=url,
-        headers=headers,
-        content=body,
-        stream=initial_request.stream,
-=======
-        method=initial_request.method, url=url, headers=headers, content=body
->>>>>>> 772a7149
+        method=initial_request.method, url=url, headers=headers, content=body, stream=initial_request.stream
     )
 
     if hasattr(initial_request, "extensions"):
