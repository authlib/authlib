from authlib.consts import default_json_headers

from ..errors import InvalidRequestError
from ..requests import OAuth2Request


class BaseGrant:
    #: Allowed client auth methods for token endpoint
    TOKEN_ENDPOINT_AUTH_METHODS = ["client_secret_basic"]

    #: Designed for which "grant_type"
    GRANT_TYPE = None

    # NOTE: there is no charset for application/json, since
    # application/json should always in UTF-8.
    # The example on RFC is incorrect.
    # https://tools.ietf.org/html/rfc4627
    TOKEN_RESPONSE_HEADER = default_json_headers

    def __init__(self, request: OAuth2Request, server):
        self.prompt = None
        self.redirect_uri = None
        self.request = request
        self.server = server
        self._hooks = {
<<<<<<< HEAD
            "after_validate_authorization_request": set(),
            "after_validate_consent_request": set(),
            "after_validate_token_request": set(),
            "process_token": set(),
=======
            'after_validate_authorization_request': set(),
            'after_authorization_response': set(),
            'after_validate_consent_request': set(),
            'after_validate_token_request': set(),
            'process_token': set(),
>>>>>>> 9965445e
        }

    @property
    def client(self):
        return self.request.client

    def generate_token(
        self,
        user=None,
        scope=None,
        grant_type=None,
        expires_in=None,
        include_refresh_token=True,
    ):
        if grant_type is None:
            grant_type = self.GRANT_TYPE
        return self.server.generate_token(
            client=self.request.client,
            grant_type=grant_type,
            user=user,
            scope=scope,
            expires_in=expires_in,
            include_refresh_token=include_refresh_token,
        )

    def authenticate_token_endpoint_client(self):
        """Authenticate client with the given methods for token endpoint.

        For example, the client makes the following HTTP request using TLS:

        .. code-block:: http

            POST /token HTTP/1.1
            Host: server.example.com
            Authorization: Basic czZCaGRSa3F0MzpnWDFmQmF0M2JW
            Content-Type: application/x-www-form-urlencoded

            grant_type=authorization_code&code=SplxlOBeZQQYbYS6WxSbIA
            &redirect_uri=https%3A%2F%2Fclient%2Eexample%2Ecom%2Fcb

        Default available methods are: "none", "client_secret_basic" and
        "client_secret_post".

        :return: client
        """
        client = self.server.authenticate_client(
            self.request, self.TOKEN_ENDPOINT_AUTH_METHODS
        )
        self.server.send_signal("after_authenticate_client", client=client, grant=self)
        return client

    def save_token(self, token):
        """A method to save token into database."""
        return self.server.save_token(token, self.request)

    def validate_requested_scope(self):
        """Validate if requested scope is supported by Authorization Server."""
        scope = self.request.scope
        state = self.request.state
        return self.server.validate_requested_scope(scope, state)

    def register_hook(self, hook_type, hook):
        if hook_type not in self._hooks:
            raise ValueError("Hook type %s is not in %s.", hook_type, self._hooks)
        self._hooks[hook_type].add(hook)

    def execute_hook(self, hook_type, *args, **kwargs):
        for hook in self._hooks[hook_type]:
            hook(self, *args, **kwargs)


class TokenEndpointMixin:
    #: Allowed HTTP methods of this token endpoint
    TOKEN_ENDPOINT_HTTP_METHODS = ["POST"]

    #: Designed for which "grant_type"
    GRANT_TYPE = None

    @classmethod
    def check_token_endpoint(cls, request: OAuth2Request):
        return (
            request.grant_type == cls.GRANT_TYPE
            and request.method in cls.TOKEN_ENDPOINT_HTTP_METHODS
        )

    def validate_token_request(self):
        raise NotImplementedError()

    def create_token_response(self):
        raise NotImplementedError()


class AuthorizationEndpointMixin:
    RESPONSE_TYPES = set()
    ERROR_RESPONSE_FRAGMENT = False

    @classmethod
    def check_authorization_endpoint(cls, request: OAuth2Request):
        return request.response_type in cls.RESPONSE_TYPES

    @staticmethod
    def validate_authorization_redirect_uri(request: OAuth2Request, client):
        if request.redirect_uri:
            if not client.check_redirect_uri(request.redirect_uri):
                raise InvalidRequestError(
                    f"Redirect URI {request.redirect_uri} is not supported by client.",
                    state=request.state,
                )
            return request.redirect_uri
        else:
            redirect_uri = client.get_default_redirect_uri()
            if not redirect_uri:
                raise InvalidRequestError(
                    'Missing "redirect_uri" in request.', state=request.state
                )
            return redirect_uri

    @staticmethod
    def validate_no_multiple_request_parameter(request: OAuth2Request):
        """For the Authorization Endpoint, request and response parameters MUST NOT be included
        more than once. Per `Section 3.1`_.

        .. _`Section 3.1`: https://tools.ietf.org/html/rfc6749#section-3.1
        """
        datalist = request.datalist
        parameters = ["response_type", "client_id", "redirect_uri", "scope", "state"]
        for param in parameters:
            if len(datalist.get(param, [])) > 1:
                raise InvalidRequestError(
                    f'Multiple "{param}" in request.', state=request.state
                )

    def validate_consent_request(self):
        redirect_uri = self.validate_authorization_request()
        self.execute_hook("after_validate_consent_request", redirect_uri)
        self.redirect_uri = redirect_uri

    def validate_authorization_request(self):
        raise NotImplementedError()

    def create_authorization_response(self, redirect_uri: str, grant_user):
        raise NotImplementedError()<|MERGE_RESOLUTION|>--- conflicted
+++ resolved
@@ -23,18 +23,11 @@
         self.request = request
         self.server = server
         self._hooks = {
-<<<<<<< HEAD
             "after_validate_authorization_request": set(),
+            "after_authorization_response": set(),
             "after_validate_consent_request": set(),
             "after_validate_token_request": set(),
             "process_token": set(),
-=======
-            'after_validate_authorization_request': set(),
-            'after_authorization_response': set(),
-            'after_validate_consent_request': set(),
-            'after_validate_token_request': set(),
-            'process_token': set(),
->>>>>>> 9965445e
         }
 
     @property
