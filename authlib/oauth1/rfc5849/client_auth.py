--- conflicted
+++ resolved
@@ -171,13 +171,9 @@
             content_type = CONTENT_TYPE_FORM_URLENCODED
 
         if CONTENT_TYPE_FORM_URLENCODED in content_type:
-<<<<<<< HEAD
-            headers['Content-Type'] = CONTENT_TYPE_FORM_URLENCODED
+            headers["Content-Type"] = CONTENT_TYPE_FORM_URLENCODED
             if isinstance(body, bytes):
                 body = body.decode()
-=======
-            headers["Content-Type"] = CONTENT_TYPE_FORM_URLENCODED
->>>>>>> 772a7149
             uri, headers, body = self.sign(method, uri, headers, body)
         elif self.force_include_body:
             # To allow custom clients to work on non form encoded bodies.
