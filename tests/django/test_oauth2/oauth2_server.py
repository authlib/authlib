--- conflicted
+++ resolved
@@ -6,7 +6,6 @@
 
 
 class TestCase(_TestCase):
-<<<<<<< HEAD
     def setUp(self):
         super().setUp()
         os.environ['AUTHLIB_INSECURE_TRANSPORT'] = 'true'
@@ -15,8 +14,6 @@
         super().tearDown()
         os.environ.pop('AUTHLIB_INSECURE_TRANSPORT')
 
-=======
->>>>>>> 77551d1d
     def create_server(self):
         return AuthorizationServer(Client, OAuth2Token)
 
